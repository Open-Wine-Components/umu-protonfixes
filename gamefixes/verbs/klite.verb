w_metadata klite dlls \
    title="K-Lite codecs" \
    media="download" \
<<<<<<< HEAD
    file1="K-Lite_Codec_Pack_1635_Basic.exe" \
=======
    file1="K-Lite_Codec_Pack_1646_Basic.exe" \
>>>>>>> 29092148
    homepage="https://codecguide.com/download_kl.htm"

load_klite()
{
<<<<<<< HEAD
    w_download https://files3.codecguide.com/K-Lite_Codec_Pack_1635_Basic.exe e417fb60a6e583e6588ca6e60d2aecdf92e210b5d23a35ba7e3194c8eb598bd7
=======
    w_download https://files3.codecguide.com/K-Lite_Codec_Pack_1646_Basic.exe 5e338c103f9b3f9cd38d56079796a92a98b5d5142e05829891e9ffbb89bf1f4b
>>>>>>> 29092148
    w_try_cd "${W_CACHE}/${W_PACKAGE}"
    cat > "klcp_basic_unattended.ini" <<_EOF_
[Setup]
Group=K-Lite Codec Pack
NoIcons=1
SetupType=custom
Components=video\lav, video\lav\hevc, video\lav\h264, video\lav\mpeg4, video\lav\mpeg2, video\lav\mpeg1, video\lav\vc1, video\lav\wmv, video\lav\other, audio\lav, audio\lav\ac3dts, audio\lav\truehd, audio\lav\aac, audio\lav\flac, audio\lav\mpeg, audio\lav\wma, audio\lav\other, sourcefilter\lav, sourcefilter\lav\avi, sourcefilter\lav\matroska, sourcefilter\lav\mp4, sourcefilter\lav\mpegps, sourcefilter\lav\mpegts, sourcefilter\lav\wmv, sourcefilter\lav\other, subtitles\vsfilter, tools\codectweaktool, shell\icaros_thumbnail, shell\icaros_property, misc\brokencodecs, misc\brokenfilters
Tasks=reset_settings\fresh, wmp_reg_formats, adjust_preferred_decoders
NoRestart=1
CloseApplications=0
[Data]
uim_version=12
creationdate=20210117
creationtime=022013
[Settings]
abort_if_existing_version_is_newer=1
keep_existing_settings_on_upgrade=1
install_only_x64_components=0
[Thumbnails]
Extensions=.avi;.divx;.amv;.mpeg;.mpg;.m1v;.m2v;.mp2v;.mpv2;.vob;.wmv;.asf;.mp4;.m4v;.mp4v;.mpv4;.mov;.hdmov;.3g2;.3gp;.3gp2;.3gpp;.mkv;.mk3d;.webm;.ts;.m2ts;.mts;.m2t;.tp;.flv;.f4v;.ogm;.ogv;.rm;.rmvb;.dv;.mxf;.ivf;.evo;.video;.cbr;.cbz;.cb7;.mp3;.wav;.m4a;.ape;.flac;.ogg;.mka;.mpc;.opus;.tak;.wv
[Audio Configuration]
audio_passthrough=0
bitstream_ac3=0
bitstream_dts=0
bitstream_eac3=0
bitstream_dtshd=0
bitstream_truehd=0
[Hardware Acceleration]
hwa_other_auto=1
[Languages]
lang_set_preferred=1
lang_autodetect=1
_EOF_
<<<<<<< HEAD
    w_try "${WINE}" start.exe /exec K-Lite_Codec_Pack_1635_Basic.exe /verysilent /norestart /LoadInf="./klcp_basic_unattended.ini"
=======
    w_try "${WINE}" start.exe /exec K-Lite_Codec_Pack_1646_Basic.exe /verysilent /norestart /LoadInf="./klcp_basic_unattended.ini"
>>>>>>> 29092148
}<|MERGE_RESOLUTION|>--- conflicted
+++ resolved
@@ -1,20 +1,12 @@
 w_metadata klite dlls \
     title="K-Lite codecs" \
     media="download" \
-<<<<<<< HEAD
-    file1="K-Lite_Codec_Pack_1635_Basic.exe" \
-=======
     file1="K-Lite_Codec_Pack_1646_Basic.exe" \
->>>>>>> 29092148
     homepage="https://codecguide.com/download_kl.htm"
 
 load_klite()
 {
-<<<<<<< HEAD
-    w_download https://files3.codecguide.com/K-Lite_Codec_Pack_1635_Basic.exe e417fb60a6e583e6588ca6e60d2aecdf92e210b5d23a35ba7e3194c8eb598bd7
-=======
     w_download https://files3.codecguide.com/K-Lite_Codec_Pack_1646_Basic.exe 5e338c103f9b3f9cd38d56079796a92a98b5d5142e05829891e9ffbb89bf1f4b
->>>>>>> 29092148
     w_try_cd "${W_CACHE}/${W_PACKAGE}"
     cat > "klcp_basic_unattended.ini" <<_EOF_
 [Setup]
@@ -48,9 +40,5 @@
 lang_set_preferred=1
 lang_autodetect=1
 _EOF_
-<<<<<<< HEAD
-    w_try "${WINE}" start.exe /exec K-Lite_Codec_Pack_1635_Basic.exe /verysilent /norestart /LoadInf="./klcp_basic_unattended.ini"
-=======
     w_try "${WINE}" start.exe /exec K-Lite_Codec_Pack_1646_Basic.exe /verysilent /norestart /LoadInf="./klcp_basic_unattended.ini"
->>>>>>> 29092148
 }